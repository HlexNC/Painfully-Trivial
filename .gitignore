.venv
/DBtrainrides.csv
/YOLO_Dataset
cv_garbage/
yolov8s.pt
<<<<<<< HEAD
yolov11n.pt
runs/
=======
yolo11n.pt
runs
>>>>>>> cada90c5
<|MERGE_RESOLUTION|>--- conflicted
+++ resolved
@@ -3,10 +3,5 @@
 /YOLO_Dataset
 cv_garbage/
 yolov8s.pt
-<<<<<<< HEAD
-yolov11n.pt
-runs/
-=======
 yolo11n.pt
-runs
->>>>>>> cada90c5
+runs